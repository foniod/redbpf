[package]
name = "example-probes"
version = "0.1.0"
edition = '2018'
repository = "https://github.com/foniod/redbpf"
authors = ["Peter Parkanyi <p@symmetree.dev>", "Junyeong Jeong <rhdxmr@gmail.com>"]
description = "Example probes for redBPF"
license = "MIT OR Apache-2.0"
keywords = ["bpf", "ebpf", "build", "bindgen", "redbpf"]
publish = false

[build-dependencies]
cargo-bpf = { path = "../../cargo-bpf", default-features = false, features = ["bindings"] }
bpf-sys = { path = "../../bpf-sys" }
tracing = "0.1.26"
tracing-subscriber = "0.2.18"

[dependencies]
cty = "0.2"
redbpf-macros = { path = "../../redbpf-macros" }
redbpf-probes = { path = "../../redbpf-probes" }
memoffset = "0.6.1"

[features]
default = []
probes = []
kernel5_8 = []

[lib]
path = "src/lib.rs"

[[bin]]
name = "vfsreadlat"
path = "src/vfsreadlat/main.rs"
required-features = ["probes"]

[[bin]]
name = "mallocstacks"
path = "src/mallocstacks/main.rs"
required-features = ["probes"]

[[bin]]
name = "tcp-lifetime"
path = "src/tcp_lifetime/main.rs"
required-features = ["probes"]

[[bin]]
name = "echo"
path = "src/echo/main.rs"
required-features = ["probes"]

[[bin]]
name = "biolatpcts"
path = "src/biolatpcts/main.rs"
required-features = ["probes"]

[[bin]]
name = "sharemap1"
path = "src/sharemap1/main.rs"
required-features = ["probes"]

[[bin]]
name = "sharemap2"
path = "src/sharemap2/main.rs"
required-features = ["probes"]

[[bin]]
name = "tc-map-share"
path = "src/tc_map_share/main.rs"
required-features = ["probes"]

[[bin]]
name = "tasks"
path = "src/tasks/main.rs"
required-features = ["probes", "kernel5_8"]

[[bin]]
name = "hashmaps"
path = "src/hashmaps/main.rs"
required-features = ["probes"]

[[bin]]
<<<<<<< HEAD
name = "bounded_loop"
path = "src/bounded_loop/main.rs"
=======
name = "p0f"
path = "src/p0f/main.rs"
>>>>>>> b5cb8e62
required-features = ["probes"]<|MERGE_RESOLUTION|>--- conflicted
+++ resolved
@@ -80,11 +80,11 @@
 required-features = ["probes"]
 
 [[bin]]
-<<<<<<< HEAD
+name = "p0f"
+path = "src/p0f/main.rs"
+required-features = ["probes"]
+
+[[bin]]
 name = "bounded_loop"
 path = "src/bounded_loop/main.rs"
-=======
-name = "p0f"
-path = "src/p0f/main.rs"
->>>>>>> b5cb8e62
 required-features = ["probes"]